//! Defines components of `Nodes` which live within a `Tree`.

use std::cmp::Ordering;
use std::collections::HashMap;

use router::route::Route;

/// Indicates the type of segment which is being represented by this Node.
#[derive(PartialEq, Eq, PartialOrd, Ord)]
pub enum NodeSegmentType<'n> {
    /// Is matched exactly to the corresponding segment for incoming request paths. Unlike all
    /// other `NodeSegmentTypes` this segment is **not** stored within `State`.
    Static,
    /// Uses the supplied regex to determine match against incoming request paths.
    Constrained {
        /// Regex used to match against a single segment of a request path.
        regex: &'n str,
    },
    /// Matches any corresponding segment for incoming request paths.
    Dynamic,
    /// Matches multiple path segments until the end of the request path or until a child
    /// segment of the above defined types is found.
    Glob,
}

/// A recursive member of [`Tree`][tree] and represents a segment of a [`Request`][request] path.
///
/// Stores a `segment`, a `segment_matcher` and `0..n` [`Route`][route] instances which
/// are further evaluated by the [`Router`][router] if the `Node` is determined to be
/// routable for a single path through the tree.
///
/// # Examples
///
/// Representing the path `/content/identifier`.
///
/// ```rust
/// # extern crate gotham;
/// # extern crate hyper;
/// #
/// # use hyper::Method;
/// # use hyper::server::{Request, Response};
/// # use gotham::router::route::{Route, RouteImpl};
/// # use gotham::dispatch::Dispatcher;
/// # use gotham::state::State;
/// # use gotham::router::request_matcher::MethodOnlyRequestMatcher;
/// # use gotham::router::tree::node::Node;
/// # use gotham::router::tree::node::NodeSegmentType;
/// #
/// # fn handler(state: State, _req: Request) -> (State, Response) {
/// #   (state, Response::new())
/// # }
/// #
/// # fn main() {
<<<<<<< HEAD
/// #  let mut root_node = Node::new("/", NodeSegmentType::Static);
///   let mut content_node = Node::new("content", NodeSegmentType::Static);
///
///   let mut identifier_node = Node::new("identifier", NodeSegmentType::Static);
///   identifier_node.add_route(basic_route());
=======
/// #  let mut root_node: Node<()> = Node::new("/", Box::new(StaticSegmentMatcher::new()));
///   let mut content_node = Node::new("content", Box::new(StaticSegmentMatcher::new()));
///
///   let mut identifier_node = Node::new("identifier", Box::new(StaticSegmentMatcher::new()));
///   let route = {
///       // Route construction elided
/// #     let methods = vec![Method::Get];
/// #     let matcher = MethodOnlyRequestMatcher::new(methods);
/// #     let dispatcher = Dispatcher::new(|| Ok(handler), ());
/// #     Box::new(RouteImpl::new(matcher, dispatcher))
///   };
///   identifier_node.add_route(route);
>>>>>>> 78f2e522
///
///   content_node.add_child(identifier_node);
///   root_node.add_child(content_node);
///
///   let traversal = root_node.traverse(&["/", "content", "identifier"]);
///   assert!(traversal.unwrap().last().unwrap().is_routable());
/// # }
/// ```
///
/// [tree]: ../struct.Tree.html
/// [router]: ../../struct.Router.html
/// [route]: ../../route/trait.Route.html
/// [request]: ../../../../hyper/server/struct.Request.html
///
<<<<<<< HEAD
pub struct Node<'n> {
    segment: &'n str,
    segment_type: NodeSegmentType<'n>,
    routes: Vec<Box<Route + Send + Sync>>,
=======

// This struct was originally defined as multiple types to represent the various roles a single `Node`
// can play (parent, leaf, parent+leaf) but this led to complexities in API that weren't
// considered to be a valid trade off in the long run.
pub struct Node<'n, P> {
    segment: &'n str,
    segment_matcher: Box<SegmentMatcher + Send + Sync>,
    routes: Vec<Box<Route<P> + Send + Sync>>,
>>>>>>> 78f2e522

    children: Vec<Node<'n, P>>,
}

impl<'n, P> Node<'n, P> {
    /// Creates new `Node` for the given segment.
    pub fn new(segment: &'n str, segment_type: NodeSegmentType<'n>) -> Self {
        Node {
            segment,
            segment_type,
            routes: vec![],
            children: vec![],
        }
    }

    /// Provides the segment this `Node` represents.
    pub fn segment(&self) -> &str {
        self.segment
    }

    /// Provides the type of segment this `Node` represents.
    pub fn segment_type(&self) -> &NodeSegmentType {
        &self.segment_type
    }

    /// Adds a [`Route`][route] be evaluated by the [`Router`][router] when acting as a leaf in a
    /// single path through the [`Tree`][tree].
    ///
    /// [tree]: ../struct.Tree.html
    /// [router]: ../../struct.Router.html
    /// [route]: ../../route/trait.Route.html
    pub fn add_route(&mut self, route: Box<Route<P> + Send + Sync>) {
        self.routes.push(route);
    }

    /// Allow the [`Router`][router] to access the [`Routes`][route] for this `Node` when it is
    /// selected as the lead in a single path through the [`Tree`][tree].
    ///
    /// [tree]: ../struct.Tree.html
    /// [router]: ../../struct.Router.html
    /// [route]: ../../route/trait.Route.html
    pub fn borrow_routes(&self) -> &Vec<Box<Route<P> + Send + Sync>> {
        &self.routes
    }

    /// Adds a child `Node`.
    ///
    /// e.g. for `/content/identifier` adding a child representing the segment `identifier` to
    /// an existing parent `Node` representing `content`.
    pub fn add_child(&mut self, child: Node<'n, P>) {
        self.children.push(child);
    }

    /// Sorts all children
    ///
    /// Must be called before this Node and it's children are used in traversal, generally once
    /// the owning [`Tree`][tree] has been fully constructed.
    ///
    /// [tree]: ../struct.Tree.html
    pub fn sort(&mut self) {
        self.children.sort();

        // Recursively sort all children, if any.
        for child in &mut self.children {
            child.sort();
        }
    }

    /// Determines if a child representing the exact segment provided exists.
    ///
    /// To be used in building a [`Tree`][tree] structure only.
    ///
    /// [tree]: ../struct.Tree.html
    pub fn has_child(&self, segment: &str) -> bool {
        match self.children.iter().find(|n| n.segment == segment) {
            Some(_) => true,
            None => false,
        }
    }

    /// Borrow a child that represents the exact segment provided here.
    ///
    /// To be used in building a [`Tree`][tree] structure only.
    ///
    /// [tree]: ../struct.Tree.html
    pub fn borrow_child(&self, segment: &str) -> Option<&Node<'n, P>> {
        match self.children.iter().find(|n| n.segment == segment) {
            Some(node) => Some(node),
            None => None,
        }
    }

    /// Mutably borrow a child that represents the exact segment provided here.
    ///
    /// To be used in building a [`Tree`][tree] structure only.
    ///
    /// [tree]: ../struct.Tree.html
    pub fn borrow_mut_child(&mut self, segment: &str) -> Option<&mut Node<'n, P>> {
        match self.children.iter_mut().find(|n| n.segment == segment) {
            Some(node) => Some(node),
            None => None,
        }
    }

    /// True if there is at least one child `Node` present
    pub fn is_parent(&self) -> bool {
        self.children.len() > 0
    }

    /// True is there is a least one [`Route`][route] represented by this `Node`, that is it can act as a
    /// leaf in a single path through the tree.
    ///
    /// [route]: ../../route/trait.Route.html
    pub fn is_routable(&self) -> bool {
        self.routes.len() > 0
    }

    /// Recursively traverses children attempting to locate a path of nodes which indicate they
    /// match all segments of the [`Request`][request] path and with the final `Node` of the path
    /// containing `1..n` [`Route`][route] instances for further processing by the
    /// [`Router`][router].
    ///
    /// **Only the first fully matching path is returned.**
    ///
    /// # Matching Nuances
    ///
    /// ```text
    ///    /
    ///    |--static1
    ///       |--dynamic     -> (Route)
    ///       |--static2     -> (Route)
    /// ```
    ///
    /// For the [`Request`][request] path `/static1/static2` the returned path is
    /// `[Node("static1"), Node("dynamic")]`, **NOT** `[Node("static1"), Node("static2")]`.
    ///
    /// In this case a static matcher for `dynamic` that is restricted by a regular expression or
    /// a re-ordering of the `Tree` to:
    ///
    /// ```text
    ///    /
    ///    |--static1
    ///       |--static2  -> (Route)
    ///       |--dynamic     -> (Route)
    /// ```
    ///
    /// would ensure the [`Request`][request] path `/static1/static2` is represented by the
    /// returned path `[Node("static1"), Node("static2")]`.
    ///
    /// Finally if the `Tree` structure is:
    ///
    /// ```text
    ///    /
    ///    |--static1
    ///       |--dynamic
    ///          |-- static3 -> (Route)
    ///       |--static2     -> (Route)
    /// ```
    ///
    /// then for the [`Request`][request] path `/static1/static2` the  match against `dynamic` would be
    /// discounted as that `Node` itself is not routable. The algorithm then backtracks eventually
    /// returning the path `[Node("static1"), Node("static2")]`.
    ///
    /// [router]: ../../struct.Router.html
    /// [route]: ../../route/trait.Route.html
    /// [request]: ../../../../hyper/server/struct.Request.html
<<<<<<< HEAD
    pub fn traverse(&'n self, req_path_segments: &[&str]) -> Option<Vec<&Node<'n>>> {
        match self.inner_traverse(req_path_segments, vec![]) {
            Some((mut path, segment_mapping)) => {
=======
    pub fn traverse(&'n self, req_segments: &[&str]) -> Option<Vec<&'n Node<'n, P>>> {
        match self.inner_traverse(req_segments) {
            Some(mut path) => {
>>>>>>> 78f2e522
                path.reverse();
                Some(path)
            }
            None => None,
        }
    }

<<<<<<< HEAD
    fn inner_traverse(&self,
                      req_path_segments: &[&str],
                      mut consumed_segments: Vec<String>)
                      -> Option<(Vec<&Node<'n>>, HashMap<&str, Vec<String>>)> {
        match req_path_segments.split_first() {
            Some((x, xs)) => {
                if self.is_match(x) {
                    if self.is_routable() && req_path_segments.len() == 1 {
                        // Leaf Node for Route Path, start building result
                        consumed_segments.push(String::from(*x));

                        let mut segment_mapping = HashMap::new();
                        segment_mapping.insert(self.segment(), consumed_segments);

                        Some((vec![self], segment_mapping))
                    } else {
                        match xs.iter().peekable().peek() {
                            Some(y) => {
                                match self.children.iter().find(|c| c.is_match(y)) {
                                    Some(c) => {
                                        // Direct child, continue down tree
                                        match c.inner_traverse(xs, vec![]) {
                                            Some((mut path, mut segment_mapping)) => {
                                                consumed_segments.push(String::from(*x));
                                                segment_mapping.insert(self.segment(),
                                                                       consumed_segments);
                                                path.push(self);
                                                Some((path, segment_mapping))
                                            }
                                            None => None,
                                        }
                                    }
                                    None => {
                                        match self.segment_type {
                                            // If we're in a Glob consume segment and continue
                                            // otherwise we've failed to find a suitable way
                                            // forward.
                                            NodeSegmentType::Glob => {
                                                // Prepare for use within State
                                                consumed_segments.push(String::from(*x));
                                                self.inner_traverse(xs, consumed_segments)
                                            }
                                            _ => None,
                                        }
                                    }
                                }
                            }
                            None => None,
                        }
=======
    fn inner_traverse(&'n self, req_segments: &[&str]) -> Option<Vec<&'n Node<'n, P>>> {
        match req_segments.split_first() {
            Some((req_segment, req_segments)) => {
                self.children
                    .iter()
                    .filter(|ref c| c.segment_matcher.is_match(c.segment, req_segment))
                    .flat_map(|ref c| match c.inner_traverse(req_segments) {
                                  Some(mut path) => {
                        path.push(self);
                        Some(path)
>>>>>>> 78f2e522
                    }
                } else {
                    None
                }
            }
            None => None,
        }
    }

    fn is_match(&self, request_path_segment: &str) -> bool {
        match self.segment_type {
            NodeSegmentType::Static => self.segment == request_path_segment,
            NodeSegmentType::Constrained { regex: _ } => unimplemented!(), // TODO
            NodeSegmentType::Dynamic => true,
            NodeSegmentType::Glob => true,
        }
    }
}

impl<'n> Ord for Node<'n> {
    fn cmp(&self, other: &Node<'n>) -> Ordering {
        (&self.segment_type, &self.segment).cmp(&(&other.segment_type, &other.segment))
    }
}

impl<'n> PartialOrd for Node<'n> {
    fn partial_cmp(&self, other: &Node<'n>) -> Option<Ordering> {
        Some(self.cmp(other))
    }
}

impl<'n> PartialEq for Node<'n> {
    fn eq(&self, other: &Node<'n>) -> bool {
        (&self.segment_type, &self.segment) == (&other.segment_type, &other.segment)
    }
}

impl<'n> Eq for Node<'n> {}

#[cfg(test)]
mod tests {
    use super::*;

    use hyper::Method;
    use hyper::server::{Request, Response};

    use dispatch::Dispatcher;
    use state::State;

    use router::request_matcher::MethodOnlyRequestMatcher;
    use router::route::{Route, RouteImpl};

    fn handler(state: State, _req: Request) -> (State, Response) {
        (state, Response::new())
    }

    fn handler2(state: State, _req: Request) -> (State, Response) {
        (state, Response::new())
    }

    fn get_route() -> Box<Route<()> + Send + Sync> {
        let methods = vec![Method::Get];
        let matcher = MethodOnlyRequestMatcher::new(methods);
        let dispatcher = Dispatcher::new(|| Ok(handler), ());
        Box::new(RouteImpl::new(matcher, dispatcher))
    }

<<<<<<< HEAD
    fn test_structure<'n>() -> Node<'n> {
        let mut root = Node::new("/", NodeSegmentType::Static);
=======
    fn test_structure<'n>() -> Node<'n, ()> {
        let sm = StaticSegmentMatcher::new();
        let dm = DynamicSegmentMatcher::new();

        let mut root = Node::new("/", Box::new(sm.clone()));
>>>>>>> 78f2e522

        // Two methods, same path, same handler
        // [Get|Head]: /seg1
        let mut seg1 = Node::new("seg1", NodeSegmentType::Static);
        let methods = vec![Method::Get, Method::Head];
        let matcher = MethodOnlyRequestMatcher::new(methods);
        let dispatcher = Dispatcher::new(|| Ok(handler), ());
        let route = RouteImpl::new(matcher, dispatcher);
        seg1.add_route(Box::new(route));
        root.add_child(seg1);

        // Two methods, same path, different handlers
        // Post: /seg2
        let mut seg2 = Node::new("seg2", NodeSegmentType::Static);
        let methods = vec![Method::Post];
        let matcher = MethodOnlyRequestMatcher::new(methods);
        let dispatcher = Dispatcher::new(|| Ok(handler), ());
        let route = RouteImpl::new(matcher, dispatcher);
        seg2.add_route(Box::new(route));

        // Patch: /seg2
        let methods = vec![Method::Patch];
        let matcher = MethodOnlyRequestMatcher::new(methods);
        let dispatcher = Dispatcher::new(|| Ok(handler2), ());
        let route = RouteImpl::new(matcher, dispatcher);
        seg2.add_route(Box::new(route));
        root.add_child(seg2);

        // Ensure basic traversal
        // Get: /seg3/seg4
        let mut seg3 = Node::new("seg3", NodeSegmentType::Static);
        let mut seg4 = Node::new("seg4", NodeSegmentType::Static);
        seg4.add_route(get_route());
        seg3.add_child(seg4);
        root.add_child(seg3);

        // Ensure traversal will backtrack and find the correct path if it goes down an ultimately
        // invalid branch, in this case seg6 initially being matched by the dynamic handler segdyn1
        // which matches every segment it sees.
        //
        // Get /seg5/:segdyn1/seg7
        // Get /seg5/seg6
        let mut seg5 = Node::new("seg5", NodeSegmentType::Static);
        let mut seg6 = Node::new("seg6", NodeSegmentType::Static);
        seg6.add_route(get_route());

        let mut segdyn1 = Node::new(":segdyn1", NodeSegmentType::Dynamic);
        let mut seg7 = Node::new("seg7", NodeSegmentType::Static);
        seg7.add_route(get_route());

        // Ensure traversal will respect Globs
        let mut seg8 = Node::new("seg8", NodeSegmentType::Glob);
        let mut seg9 = Node::new("seg9", NodeSegmentType::Static);
        let mut seg10 = Node::new("seg10", NodeSegmentType::Glob);
        seg10.add_route(get_route());
        seg9.add_child(seg10);
        seg8.add_child(seg9);
        root.add_child(seg8);

        segdyn1.add_child(seg7);
        seg5.add_child(segdyn1);
        seg5.add_child(seg6);
        root.add_child(seg5);

        root.sort();
        root
    }

    #[test]
    fn assigns_segment() {
<<<<<<< HEAD
        let node = Node::new("seg1", NodeSegmentType::Static);
=======
        let sm = StaticSegmentMatcher::new();
        let node: Node<()> = Node::new("seg1", Box::new(sm));
>>>>>>> 78f2e522
        assert_eq!("seg1", node.segment());
    }

    #[test]
    fn manages_children() {
        let root = test_structure();
        assert!(root.has_child("seg1"));
        assert!(root.has_child("seg2"));

        assert!(root.is_parent());
        assert!(root.borrow_child("seg1").is_some());
        assert!(root.borrow_child("seg2").is_some());
        assert!(root.borrow_child("seg0").is_none());

        let node = root.borrow_child("seg1").unwrap();
        assert!(!node.is_parent());
    }

    #[test]
    fn traverses_children() {
        let root = test_structure();

        // GET /seg3/seg4
        assert_eq!(root.traverse(&["/", "seg3", "seg4"])
                       .unwrap()
                       .last()
                       .unwrap()
                       .segment(),
                   "seg4");

        // GET /seg3/seg4/seg5
        assert!(root.traverse(&["/", "seg3", "seg4", "seg5"]).is_none());

        // GET /seg5/seg6
        assert_eq!(root.traverse(&["/", "seg5", "seg6"])
                       .unwrap()
                       .last()
                       .unwrap()
                       .segment(),
                   "seg6");

        // GET /seg5/someval/seg7
        assert_eq!(root.traverse(&["/", "seg5", "someval", "seg7"])
                       .unwrap()
                       .last()
                       .unwrap()
                       .segment(),
                   "seg7");

        println!("~~~");
        // GET /some/path/seg9/another/path
        assert_eq!(root.traverse(&["/", "some", "path", "seg9", "some2", "path2"])
                       .unwrap()
                       .last()
                       .unwrap()
                       .segment(),
                   "seg10");
    }
}<|MERGE_RESOLUTION|>--- conflicted
+++ resolved
@@ -39,7 +39,7 @@
 /// #
 /// # use hyper::Method;
 /// # use hyper::server::{Request, Response};
-/// # use gotham::router::route::{Route, RouteImpl};
+/// # use gotham::router::route::RouteImpl;
 /// # use gotham::dispatch::Dispatcher;
 /// # use gotham::state::State;
 /// # use gotham::router::request_matcher::MethodOnlyRequestMatcher;
@@ -51,17 +51,10 @@
 /// # }
 /// #
 /// # fn main() {
-<<<<<<< HEAD
-/// #  let mut root_node = Node::new("/", NodeSegmentType::Static);
+/// # let mut root_node:Node<()> = Node::new("/", NodeSegmentType::Static);
 ///   let mut content_node = Node::new("content", NodeSegmentType::Static);
 ///
 ///   let mut identifier_node = Node::new("identifier", NodeSegmentType::Static);
-///   identifier_node.add_route(basic_route());
-=======
-/// #  let mut root_node: Node<()> = Node::new("/", Box::new(StaticSegmentMatcher::new()));
-///   let mut content_node = Node::new("content", Box::new(StaticSegmentMatcher::new()));
-///
-///   let mut identifier_node = Node::new("identifier", Box::new(StaticSegmentMatcher::new()));
 ///   let route = {
 ///       // Route construction elided
 /// #     let methods = vec![Method::Get];
@@ -70,7 +63,6 @@
 /// #     Box::new(RouteImpl::new(matcher, dispatcher))
 ///   };
 ///   identifier_node.add_route(route);
->>>>>>> 78f2e522
 ///
 ///   content_node.add_child(identifier_node);
 ///   root_node.add_child(content_node);
@@ -85,21 +77,10 @@
 /// [route]: ../../route/trait.Route.html
 /// [request]: ../../../../hyper/server/struct.Request.html
 ///
-<<<<<<< HEAD
-pub struct Node<'n> {
+pub struct Node<'n, P> {
     segment: &'n str,
     segment_type: NodeSegmentType<'n>,
-    routes: Vec<Box<Route + Send + Sync>>,
-=======
-
-// This struct was originally defined as multiple types to represent the various roles a single `Node`
-// can play (parent, leaf, parent+leaf) but this led to complexities in API that weren't
-// considered to be a valid trade off in the long run.
-pub struct Node<'n, P> {
-    segment: &'n str,
-    segment_matcher: Box<SegmentMatcher + Send + Sync>,
     routes: Vec<Box<Route<P> + Send + Sync>>,
->>>>>>> 78f2e522
 
     children: Vec<Node<'n, P>>,
 }
@@ -266,15 +247,9 @@
     /// [router]: ../../struct.Router.html
     /// [route]: ../../route/trait.Route.html
     /// [request]: ../../../../hyper/server/struct.Request.html
-<<<<<<< HEAD
-    pub fn traverse(&'n self, req_path_segments: &[&str]) -> Option<Vec<&Node<'n>>> {
+    pub fn traverse(&'n self, req_path_segments: &[&str]) -> Option<Vec<&Node<'n, P>>> {
         match self.inner_traverse(req_path_segments, vec![]) {
-            Some((mut path, segment_mapping)) => {
-=======
-    pub fn traverse(&'n self, req_segments: &[&str]) -> Option<Vec<&'n Node<'n, P>>> {
-        match self.inner_traverse(req_segments) {
-            Some(mut path) => {
->>>>>>> 78f2e522
+            Some((mut path, _segment_mapping)) => {
                 path.reverse();
                 Some(path)
             }
@@ -282,11 +257,10 @@
         }
     }
 
-<<<<<<< HEAD
     fn inner_traverse(&self,
                       req_path_segments: &[&str],
                       mut consumed_segments: Vec<String>)
-                      -> Option<(Vec<&Node<'n>>, HashMap<&str, Vec<String>>)> {
+                      -> Option<(Vec<&Node<'n, P>>, HashMap<&str, Vec<String>>)> {
         match req_path_segments.split_first() {
             Some((x, xs)) => {
                 if self.is_match(x) {
@@ -332,18 +306,6 @@
                             }
                             None => None,
                         }
-=======
-    fn inner_traverse(&'n self, req_segments: &[&str]) -> Option<Vec<&'n Node<'n, P>>> {
-        match req_segments.split_first() {
-            Some((req_segment, req_segments)) => {
-                self.children
-                    .iter()
-                    .filter(|ref c| c.segment_matcher.is_match(c.segment, req_segment))
-                    .flat_map(|ref c| match c.inner_traverse(req_segments) {
-                                  Some(mut path) => {
-                        path.push(self);
-                        Some(path)
->>>>>>> 78f2e522
                     }
                 } else {
                     None
@@ -363,25 +325,25 @@
     }
 }
 
-impl<'n> Ord for Node<'n> {
-    fn cmp(&self, other: &Node<'n>) -> Ordering {
+impl<'n, P> Ord for Node<'n, P> {
+    fn cmp(&self, other: &Node<'n, P>) -> Ordering {
         (&self.segment_type, &self.segment).cmp(&(&other.segment_type, &other.segment))
     }
 }
 
-impl<'n> PartialOrd for Node<'n> {
-    fn partial_cmp(&self, other: &Node<'n>) -> Option<Ordering> {
+impl<'n, P> PartialOrd for Node<'n, P> {
+    fn partial_cmp(&self, other: &Node<'n, P>) -> Option<Ordering> {
         Some(self.cmp(other))
     }
 }
 
-impl<'n> PartialEq for Node<'n> {
-    fn eq(&self, other: &Node<'n>) -> bool {
+impl<'n, P> PartialEq for Node<'n, P> {
+    fn eq(&self, other: &Node<'n, P>) -> bool {
         (&self.segment_type, &self.segment) == (&other.segment_type, &other.segment)
     }
 }
 
-impl<'n> Eq for Node<'n> {}
+impl<'n, P> Eq for Node<'n, P> {}
 
 #[cfg(test)]
 mod tests {
@@ -411,16 +373,8 @@
         Box::new(RouteImpl::new(matcher, dispatcher))
     }
 
-<<<<<<< HEAD
-    fn test_structure<'n>() -> Node<'n> {
-        let mut root = Node::new("/", NodeSegmentType::Static);
-=======
     fn test_structure<'n>() -> Node<'n, ()> {
-        let sm = StaticSegmentMatcher::new();
-        let dm = DynamicSegmentMatcher::new();
-
-        let mut root = Node::new("/", Box::new(sm.clone()));
->>>>>>> 78f2e522
+        let mut root: Node<'n, ()> = Node::new("/", NodeSegmentType::Static);
 
         // Two methods, same path, same handler
         // [Get|Head]: /seg1
@@ -490,17 +444,6 @@
     }
 
     #[test]
-    fn assigns_segment() {
-<<<<<<< HEAD
-        let node = Node::new("seg1", NodeSegmentType::Static);
-=======
-        let sm = StaticSegmentMatcher::new();
-        let node: Node<()> = Node::new("seg1", Box::new(sm));
->>>>>>> 78f2e522
-        assert_eq!("seg1", node.segment());
-    }
-
-    #[test]
     fn manages_children() {
         let root = test_structure();
         assert!(root.has_child("seg1"));
